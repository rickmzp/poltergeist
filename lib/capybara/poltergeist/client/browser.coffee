--- conflicted
+++ resolved
@@ -47,11 +47,6 @@
         # window.
         setTimeout((=> this.push_window(name)), 0)
 
-<<<<<<< HEAD
-  runCommand: (name, args) ->
-    this.setState "default"
-    this[name].apply(this, args)
-=======
     @alert_messages = []
     @page.onAlert = (msg) =>
       @alert_messages.push(msg)
@@ -92,7 +87,10 @@
   set_js_prompt_responses: (responses) ->
     @prompt_responses = responses
     this.sendResponse(true)
->>>>>>> 71a895c2
+
+  runCommand: (name, args) ->
+    this.setState "default"
+    this[name].apply(this, args)
 
   debug: (message) ->
     if @_debug
