module Capybara
  module Poltergeist
<<<<<<< HEAD
    VERSION = "1.0.1"
=======
    VERSION = "1.0.2"
>>>>>>> 40c91368
  end
end<|MERGE_RESOLUTION|>--- conflicted
+++ resolved
@@ -1,9 +1,5 @@
 module Capybara
   module Poltergeist
-<<<<<<< HEAD
-    VERSION = "1.0.1"
-=======
     VERSION = "1.0.2"
->>>>>>> 40c91368
   end
 end